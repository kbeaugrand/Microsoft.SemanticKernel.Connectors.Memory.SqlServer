<Project>
  <PropertyGroup>
    <!-- Enable central package management -->
    <!-- https://learn.microsoft.com/en-us/nuget/consume-packages/Central-Package-Management -->
    <ManagePackageVersionsCentrally>true</ManagePackageVersionsCentrally>
  </PropertyGroup>
  <ItemGroup>
<<<<<<< HEAD
    <PackageVersion Include="Microsoft.KernelMemory.Abstractions" Version="0.40.240430.1" />
    <PackageVersion Include="Microsoft.SemanticKernel" Version="1.7.1" />
    <PackageVersion Include="Microsoft.SemanticKernel.Abstractions" Version="1.9.0" />
=======
    <PackageVersion Include="Microsoft.KernelMemory.Abstractions" Version="0.28.240212.1" />
    <PackageVersion Include="Microsoft.SemanticKernel" Version="1.10.0" />
    <PackageVersion Include="Microsoft.SemanticKernel.Abstractions" Version="1.10.0" />
>>>>>>> 9eb02114
    <PackageVersion Include="System.Text.Json" Version="8.0.3" />
    <!-- Microsoft.Extensions.Configuration -->
    <PackageVersion Include="Microsoft.Extensions.Configuration" Version="8.0.0" />
    <PackageVersion Include="Microsoft.Extensions.Configuration.Binder" Version="8.0.1" />
    <PackageVersion Include="Microsoft.Extensions.Configuration.EnvironmentVariables" Version="8.0.0" />
    <PackageVersion Include="Microsoft.Extensions.Configuration.Json" Version="8.0.0" />
    <PackageVersion Include="Microsoft.Extensions.Configuration.UserSecrets" Version="8.0.0" />
    <PackageVersion Include="Microsoft.Extensions.DependencyInjection" Version="8.0.0" />
    <!-- Test -->
    <PackageVersion Include="Microsoft.NET.Test.Sdk" Version="17.9.0" />
    <PackageVersion Include="Moq" Version="4.20.70" />
    <PackageVersion Include="System.Threading.Channels" Version="7.0.0" />
    <PackageVersion Include="System.Threading.Tasks.Dataflow" Version="7.0.0" />
    <PackageVersion Include="xunit" Version="2.9.0" />
    <PackageVersion Include="xunit.runner.visualstudio" Version="2.5.7" />
    <PackageVersion Include="coverlet.collector" Version="6.0.2" />
    <!-- Skills -->
    <PackageVersion Include="Microsoft.Data.SqlClient" Version="5.2.0" />
    <!-- Symbols -->
    <PackageVersion Include="Microsoft.SourceLink.GitHub" Version="8.0.0" />
    <!-- Analyzers -->
    <!-- TODO: Not working with .NET Standard 2.0
    <PackageVersion Include="Microsoft.CodeDom.Providers.DotNetCompilerPlatform" Version="4.1.0" />
    <PackageReference Include="Microsoft.CodeDom.Providers.DotNetCompilerPlatform">
      <PrivateAssets>all</PrivateAssets>
      <IncludeAssets>runtime; build; native; contentfiles; analyzers; buildtransitive</IncludeAssets>
    </PackageReference>

    <PackageVersion Include="Microsoft.CodeAnalysis.CSharp.CodeStyle" Version="4.5.0" />
    <PackageReference Include="Microsoft.CodeAnalysis.CSharp.CodeStyle">
      <PrivateAssets>all</PrivateAssets>
      <IncludeAssets>runtime; build; native; contentfiles; analyzers; buildtransitive</IncludeAssets>
    </PackageReference>
    -->
    <PackageVersion Include="Microsoft.CodeAnalysis.NetAnalyzers" Version="8.0.0" />
    <PackageReference Include="Microsoft.CodeAnalysis.NetAnalyzers">
      <PrivateAssets>all</PrivateAssets>
      <IncludeAssets>runtime; build; native; contentfiles; analyzers; buildtransitive</IncludeAssets>
    </PackageReference>
    <PackageVersion Include="Microsoft.CodeAnalysis.Analyzers" Version="3.3.4" />
    <PackageReference Include="Microsoft.CodeAnalysis.Analyzers">
      <PrivateAssets>all</PrivateAssets>
      <IncludeAssets>runtime; build; native; contentfiles; analyzers; buildtransitive</IncludeAssets>
    </PackageReference>
    <PackageVersion Include="Microsoft.VisualStudio.Threading.Analyzers" Version="17.9.28" />
    <PackageReference Include="Microsoft.VisualStudio.Threading.Analyzers">
      <PrivateAssets>all</PrivateAssets>
      <IncludeAssets>runtime; build; native; contentfiles; analyzers; buildtransitive</IncludeAssets>
    </PackageReference>
    <PackageVersion Include="xunit.analyzers" Version="1.15.0" />
    <PackageReference Include="xunit.analyzers">
      <PrivateAssets>all</PrivateAssets>
      <IncludeAssets>runtime; build; native; contentfiles; analyzers; buildtransitive</IncludeAssets>
    </PackageReference>
    <PackageVersion Include="Moq.Analyzers" Version="0.0.9" />
    <PackageReference Include="Moq.Analyzers">
      <PrivateAssets>all</PrivateAssets>
      <IncludeAssets>runtime; build; native; contentfiles; analyzers; buildtransitive</IncludeAssets>
    </PackageReference>
    <PackageVersion Include="Roslynator.Analyzers" Version="4.12.2" />
    <PackageReference Include="Roslynator.Analyzers">
      <PrivateAssets>all</PrivateAssets>
      <IncludeAssets>runtime; build; native; contentfiles; analyzers; buildtransitive</IncludeAssets>
    </PackageReference>
    <PackageVersion Include="Roslynator.CodeAnalysis.Analyzers" Version="4.12.2" />
    <PackageReference Include="Roslynator.CodeAnalysis.Analyzers">
      <PrivateAssets>all</PrivateAssets>
      <IncludeAssets>runtime; build; native; contentfiles; analyzers; buildtransitive</IncludeAssets>
    </PackageReference>
    <PackageVersion Include="Roslynator.Formatting.Analyzers" Version="4.12.4" />
    <PackageReference Include="Roslynator.Formatting.Analyzers">
      <PrivateAssets>all</PrivateAssets>
      <IncludeAssets>runtime; build; native; contentfiles; analyzers; buildtransitive</IncludeAssets>
    </PackageReference>
  </ItemGroup>
</Project><|MERGE_RESOLUTION|>--- conflicted
+++ resolved
@@ -5,15 +5,9 @@
     <ManagePackageVersionsCentrally>true</ManagePackageVersionsCentrally>
   </PropertyGroup>
   <ItemGroup>
-<<<<<<< HEAD
     <PackageVersion Include="Microsoft.KernelMemory.Abstractions" Version="0.40.240430.1" />
-    <PackageVersion Include="Microsoft.SemanticKernel" Version="1.7.1" />
-    <PackageVersion Include="Microsoft.SemanticKernel.Abstractions" Version="1.9.0" />
-=======
-    <PackageVersion Include="Microsoft.KernelMemory.Abstractions" Version="0.28.240212.1" />
     <PackageVersion Include="Microsoft.SemanticKernel" Version="1.10.0" />
     <PackageVersion Include="Microsoft.SemanticKernel.Abstractions" Version="1.10.0" />
->>>>>>> 9eb02114
     <PackageVersion Include="System.Text.Json" Version="8.0.3" />
     <!-- Microsoft.Extensions.Configuration -->
     <PackageVersion Include="Microsoft.Extensions.Configuration" Version="8.0.0" />
