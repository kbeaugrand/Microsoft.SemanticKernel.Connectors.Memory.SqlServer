--- conflicted
+++ resolved
@@ -6,15 +6,9 @@
   </PropertyGroup>
   <ItemGroup>
     <PackageVersion Include="Microsoft.KernelMemory.Abstractions" Version="0.26.240104.1" />
-<<<<<<< HEAD
-    <PackageVersion Include="Microsoft.SemanticKernel" Version="1.0.1" />
-    <PackageVersion Include="Microsoft.SemanticKernel.Abstractions" Version="1.0.1" />
-    <PackageVersion Include="System.Text.Json" Version="8.0.1" />
-=======
     <PackageVersion Include="Microsoft.SemanticKernel" Version="1.1.0" />
     <PackageVersion Include="Microsoft.SemanticKernel.Abstractions" Version="1.1.0" />
     <PackageVersion Include="System.Text.Json" Version="8.0.0" />
->>>>>>> ee060dd6
     <!-- Microsoft.Extensions.Configuration -->
     <PackageVersion Include="Microsoft.Extensions.Configuration" Version="8.0.0" />
     <PackageVersion Include="Microsoft.Extensions.Configuration.Binder" Version="8.0.1" />
