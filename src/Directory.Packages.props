--- conflicted
+++ resolved
@@ -5,16 +5,9 @@
     <ManagePackageVersionsCentrally>true</ManagePackageVersionsCentrally>
   </PropertyGroup>
   <ItemGroup>
-<<<<<<< HEAD
     <PackageVersion Include="Microsoft.KernelMemory.Abstractions" Version="0.26.240104.1" />
-    <PackageVersion Include="Microsoft.SemanticKernel" Version="1.0.0-rc3" />
-    <PackageVersion Include="Microsoft.SemanticKernel.Abstractions" Version="1.0.0-rc3" />
-=======
     <PackageVersion Include="Microsoft.SemanticKernel" Version="1.0.1" />
     <PackageVersion Include="Microsoft.SemanticKernel.Abstractions" Version="1.0.1" />
->>>>>>> bf90c173
-    <PackageVersion Include="Microsoft.SemanticKernel.Plugins.Core" Version="1.0.0-rc3" />
-    <PackageVersion Include="RhinoMocks" Version="3.6.1" />
     <PackageVersion Include="System.Text.Json" Version="8.0.0" />
     <!-- Microsoft.Extensions.Configuration -->
     <PackageVersion Include="Microsoft.Extensions.Configuration" Version="8.0.0" />
